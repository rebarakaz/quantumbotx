{
<<<<<<< HEAD
  "routes": [
    {
      "src": "/(.*)",
      "dest": "/api/app.py"
=======
  "version": 2,
  "builds": [
    {
      "src": "api/app.py",
      "use": "@vercel/python",
      "config": {
        "runtime": "python3.12"
      }
    }
  ],
  "routes": [
    {
      "src": "/(.*)",
      "dest": "api/app.py"
>>>>>>> 6310fb83
    }
  ],
  "env": {
    "SKIP_MT5_INIT": "1"
  }
}<|MERGE_RESOLUTION|>--- conflicted
+++ resolved
@@ -1,28 +1,15 @@
 {
-<<<<<<< HEAD
   "routes": [
     {
       "src": "/(.*)",
       "dest": "/api/app.py"
-=======
-  "version": 2,
-  "builds": [
-    {
-      "src": "api/app.py",
-      "use": "@vercel/python",
-      "config": {
-        "runtime": "python3.12"
-      }
-    }
-  ],
-  "routes": [
-    {
-      "src": "/(.*)",
-      "dest": "api/app.py"
->>>>>>> 6310fb83
     }
   ],
   "env": {
     "SKIP_MT5_INIT": "1"
   }
+  ],
+  "env": {
+    "SKIP_MT5_INIT": "1"
+  }
 }